<<<<<<< HEAD
=======
from sympy import symbols, Matrix
>>>>>>> 57553f50
from pydsge import DSGE
import matplotlib.pyplot as plt
from sympy import symbols, Matrix


# ================================
# ===== MODEL ESPECIFICATION =====
# ================================
# endogenous variables at t
y, pi, i, a, v, exp_y, exp_pi = symbols('y, pi, i, a, v, exp_y, exp_pi')
endog = Matrix([y, pi, i, a, v, exp_y, exp_pi])

# endogenous variables at t - 1
yl, pil, il, al, vl, exp_yl, exp_pil = symbols('yl, pil, il, al, vl, exp_yl, exp_pil')

endogl = Matrix([yl, pil, il, al, vl, exp_yl, exp_pil])

# exogenous shocks
eps_a, eps_v, eps_pi = symbols('eps_a, eps_v, eps_pi')

exog = Matrix([eps_a, eps_v, eps_pi])

# expectational shocks
eta_y, eta_pi = symbols('eta_y, eta_pi')

expec = Matrix([eta_y, eta_pi])

# parameters
sigma, varphi, alpha, beta, theta, phi_pi, phi_y, rho_a, sigma_a, rho_v, sigma_v, sigma_pi = \
    symbols('sigma, varphi, alpha, beta, theta, phi_pi, phi_y, rho_a, sigma_a, rho_v, sigma_v, sigma_pi')

# Summary parameters
psi_nya = (1 + varphi) / (sigma*(1-alpha) + varphi + alpha)
kappa = (1 - theta)*(1 - theta * beta)*(sigma*(1-alpha) + varphi + alpha)

# model (state) equations
eq1 = y - exp_y + (1/sigma)*(i - exp_pi) - psi_nya * (rho_a - 1) * a
eq2 = pi - beta * exp_pi - kappa * y - sigma_pi * eps_pi
eq3 = i - phi_pi * pi - phi_y * y - v
eq4 = a - rho_a * al - sigma_a * eps_a
eq5 = v - rho_v * vl - sigma_v * eps_v
eq6 = y - exp_yl - eta_y
eq7 = pi - exp_pil - eta_pi

equations = Matrix([eq1, eq2, eq3, eq4, eq5, eq6, eq7])

# observation equations
obs01 = y
obs02 = pi
obs03 = 1/beta - 1 + i

obs_equations = Matrix([obs01, obs02, obs03])


# ======================
# ===== SIMULATION =====
# ======================

calib_dict = {sigma: 1.3,
              varphi: 1,
              alpha: 0.4,
              beta: 0.997805,
              theta: 0.75,
              phi_pi: 1.5,
              phi_y: 0.2,
              rho_a: 0.9,
              sigma_a: 1.1,
              rho_v: 0.5,
              sigma_v: 0.3,
              sigma_pi: 0.8}

# obs_offset = Matrix(np.zeros(3))

dsge_simul = DSGE(endog, endogl, exog, expec, equations,
                  calib_dict=calib_dict,
                  obs_equations=obs_equations)

df_irs = dsge_simul.irf(periods=12)

print(dsge_simul.eu)

<<<<<<< HEAD
df_obs, df_states = dsge_simul.simulate(n_obs=200, random_seed=1)

df_states = df_states.tail(100)
df_obs = df_obs.tail(100)
=======
df_obs, df_states = dsge_simul.simulate(n_obs=250, random_seed=666)

df_states = df_states.tail(50).reset_index(drop=True)
df_obs = df_obs.tail(50).reset_index(drop=True)
>>>>>>> 57553f50

df_obs.plot()
plt.show()


# =============================
# ===== MODEL ESTIMATION  =====
# =============================
calib_param = {varphi: 1, alpha: 0.4, beta: 0.997805}
estimate_param = Matrix([sigma, theta, phi_pi, phi_y, rho_a, sigma_a, rho_v, sigma_v, sigma_pi])
# priors
prior_dict = {sigma:    {'dist': 'normal',   'mean':  1.30, 'std': 0.20, 'label': '$\\sigma$'},
              theta:    {'dist': 'beta',     'mean':  0.60, 'std': 0.20, 'label': '$\\theta$'},
              phi_pi:   {'dist': 'normal',   'mean':  1.50, 'std': 0.35, 'label': '$\\phi_{\\pi}$'},
              phi_y:    {'dist': 'gamma',    'mean':  0.25, 'std': 0.10, 'label': '$\\phi_{y}$'},
              rho_a:    {'dist': 'beta',     'mean':  0.50, 'std': 0.25, 'label': '$\\rho_a$'},
              sigma_a:  {'dist': 'invgamma', 'mean':  0.50, 'std': 0.25, 'label': '$\\sigma_a$'},
              rho_v:    {'dist': 'beta',     'mean':  0.50, 'std': 0.25, 'label': '$\\rho_v$'},
              sigma_v:  {'dist': 'invgamma', 'mean':  0.50, 'std': 0.25, 'label': '$\\sigma_v$'},
              sigma_pi: {'dist': 'invgamma', 'mean':  0.50, 'std': 0.25, 'label': '$\\sigma_{\\pi}$'}}


dsge = DSGE(endog, endogl, exog, expec, equations,
            estimate_params=estimate_param,
            calib_dict=calib_param,
            obs_equations=obs_equations,
            prior_dict=prior_dict,
            obs_data=df_obs,
            verbose=True)

<<<<<<< HEAD
dsge.estimate(nsim=5000, ck=0.2, file_path='snkm2.h5')
=======
dsge.estimate(nsim=200, ck=0.3, file_path='snkm.h5')
>>>>>>> 57553f50

dsge.eval_chains(burnin=0.3, show_charts=True)

dsge.posterior_table.to_clipboard()

print(dsge.posterior_table)<|MERGE_RESOLUTION|>--- conflicted
+++ resolved
@@ -1,7 +1,3 @@
-<<<<<<< HEAD
-=======
-from sympy import symbols, Matrix
->>>>>>> 57553f50
 from pydsge import DSGE
 import matplotlib.pyplot as plt
 from sympy import symbols, Matrix
@@ -83,17 +79,10 @@
 
 print(dsge_simul.eu)
 
-<<<<<<< HEAD
 df_obs, df_states = dsge_simul.simulate(n_obs=200, random_seed=1)
 
-df_states = df_states.tail(100)
-df_obs = df_obs.tail(100)
-=======
-df_obs, df_states = dsge_simul.simulate(n_obs=250, random_seed=666)
-
-df_states = df_states.tail(50).reset_index(drop=True)
-df_obs = df_obs.tail(50).reset_index(drop=True)
->>>>>>> 57553f50
+df_states = df_states.tail(100).reset_index(drop=True)
+df_obs = df_obs.tail(100).reset_index(drop=True)
 
 df_obs.plot()
 plt.show()
@@ -124,13 +113,9 @@
             obs_data=df_obs,
             verbose=True)
 
-<<<<<<< HEAD
-dsge.estimate(nsim=5000, ck=0.2, file_path='snkm2.h5')
-=======
-dsge.estimate(nsim=200, ck=0.3, file_path='snkm.h5')
->>>>>>> 57553f50
+dsge.estimate(nsim=5000, ck=0.2, file_path='snkm.h5')
 
-dsge.eval_chains(burnin=0.3, show_charts=True)
+dsge.eval_chains(burnin=0, show_charts=True)
 
 dsge.posterior_table.to_clipboard()
 
